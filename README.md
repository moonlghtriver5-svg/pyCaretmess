# PyCaret Copilot Stack

A reference implementation of a PyCaret-focused agent that combines automated EDA,
rule-based planner logic, and a conversational interface. The repository contains:

- **FastAPI backend** (`agent_service/`) with endpoints for chat, automated EDA, and
  PyCaret experiment execution.
- **Tooling layer** that generates Sweetviz and YData-Profiling reports and derives
  PyCaret `setup()` recommendations from dataset heuristics.
- **Streamlit frontend** (`frontend/`) that offers a lightweight chat-like interface for
  uploading datasets and triggering backend actions.
- **Unit tests** validating planner routing decisions.

## Getting started

1. Install dependencies:

   ```bash
   pip install -r requirements.txt
   ```

2. Export your OpenRouter API key (needed only for live LLM chat):

   ```bash
   export OPENROUTER_API_KEY="sk-..."
   ```

3. Launch the backend:

   ```bash
   uvicorn agent_service.main:app --reload
   ```

4. In a separate terminal start the Streamlit UI:

   ```bash
   streamlit run frontend/streamlit_app.py
   ```

Upload a dataset through the UI to generate automated EDA reports or trigger PyCaret
model training. For scripted usage you can POST directly to `/chat` or `/actions`.

<<<<<<< HEAD
## Running in GitHub Codespaces

The repository works well inside a GitHub Codespace. After creating a Codespace for
the repo, open a terminal and run:

1. **Create and activate a virtual environment (recommended):**

   ```bash
   python -m venv .venv
   source .venv/bin/activate
   ```

2. **Install dependencies:**

   ```bash
   pip install -r requirements.txt
   ```

3. **Run automated checks:**

   ```bash
   pytest
   ```

4. **Launch the backend API (exposes port 8000):**

   ```bash
   uvicorn agent_service.main:app --host 0.0.0.0 --port 8000 --reload
   ```

   When prompted, allow the Codespace to make the forwarded port public or private as
   needed.

5. **Launch the Streamlit frontend in a second terminal (port 8501):**

   ```bash
   streamlit run frontend/streamlit_app.py --server.address 0.0.0.0 --server.port 8501
   ```

GitHub Codespaces automatically forwards both ports; open the generated URLs from the
Ports panel to interact with the API or the UI. Environment variables such as
`OPENROUTER_API_KEY` can be added via the Codespace “Secrets” settings.

=======
>>>>>>> 3c335b06
## Testing

Run the unit tests with:

```bash
pytest
```

## Project layout

```
agent_service/
  config.py          # Environment-driven configuration
  llm_client.py      # OpenRouter HTTP client wrapper
  main.py            # FastAPI entrypoint
  planner.py         # Rule-based decision maker
  schemas.py         # Pydantic models
  tools.py           # EDA + PyCaret orchestration helpers
frontend/
  streamlit_app.py   # Lightweight chat UI
requirements.txt      # Python dependencies
```

Automated EDA artifacts are written to the `artifacts/` directory by default.<|MERGE_RESOLUTION|>--- conflicted
+++ resolved
@@ -40,7 +40,7 @@
 Upload a dataset through the UI to generate automated EDA reports or trigger PyCaret
 model training. For scripted usage you can POST directly to `/chat` or `/actions`.
 
-<<<<<<< HEAD
+
 ## Running in GitHub Codespaces
 
 The repository works well inside a GitHub Codespace. After creating a Codespace for
@@ -84,8 +84,6 @@
 Ports panel to interact with the API or the UI. Environment variables such as
 `OPENROUTER_API_KEY` can be added via the Codespace “Secrets” settings.
 
-=======
->>>>>>> 3c335b06
 ## Testing
 
 Run the unit tests with:
